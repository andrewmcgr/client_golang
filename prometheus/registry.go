--- conflicted
+++ resolved
@@ -158,14 +158,8 @@
 // SetMetricFamilyInjectionHook sets a function that is called whenever metrics
 // are collected. The hook function must be set before metrics collection begins
 // (i.e. call SetMetricFamilyInjectionHook before setting the HTTP handler.) The
-<<<<<<< HEAD
 // MetricFamily protobufs returned by the hook function are merged with the
 // metrics collected in the usual way.
-=======
-// MetricFamily protobufs returned by the hook function areadded to the
-// delivered metrics. Each returned MetricFamily must have a unique name (also
-// taking into account the MetricFamilies created in the regular way).
->>>>>>> 811a3a9d
 //
 // This is a way to directly inject MetricFamily protobufs managed and owned by
 // the caller. The caller has full responsibility. As no registration of the
